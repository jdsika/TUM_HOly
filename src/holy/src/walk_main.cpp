--- conflicted
+++ resolved
@@ -18,25 +18,14 @@
 
 int main(int argc, char **argv)
 {
-<<<<<<< HEAD
 //    Poses::getWorkingDirectory();
 //    Poses::printCSVRows(filename);
-//    Poses::parseRoboPositions(filename);
-=======
-    //Poses::getWorkingDirectory();
-    //Poses::printCSVRows(filename);
-    Poses::parseRoboPositions(Poses::filename);
->>>>>>> e5eb865e
+//    Poses::parseRoboPositions(Poses::filename);
 
 //    std::cout << "Size walkingPoses: " << Poses::walkingPoses.size() << std::endl;
 
-<<<<<<< HEAD
 //    for (int i = 0; Poses::walkingPoses.size(); i++)
 //        (Poses::walkingPoses[i]).printInfo();
-=======
-    for (int i = 0; i < Poses::walkingPoses.size(); i++)
-        (Poses::walkingPoses[i]).printInfo();
->>>>>>> e5eb865e
 
 //    return 0;
 
@@ -46,8 +35,6 @@
     ros::Duration(2.0).sleep();
 
     // In Start Position gehen
-//    core.setPoseTarget(Poses::pose_default).move();
-
     core.setPoseTarget(Poses::pose_default).move();
 
     ros::Duration(2.0).sleep();
@@ -63,7 +50,7 @@
 
     while(true) {
 
-<<<<<<< HEAD
+        //walk.executeStateMachine();
 
         core.setPoseTarget(Poses::pose_shift_weight_toright).move();
         core.setPoseTarget(Poses::pose_lift_left_foot).move();
@@ -77,20 +64,6 @@
         core.setPoseTarget(Poses::pose_right_foot_advanced_down).move();
         core.setPoseTarget(Poses::pose_right_foot_advanced_shiftweighttoright).move();
 
-=======
-        //walk.executeStateMachine();
-
-        core.setPoseTarget(Poses::pose_default).move();
-        core.setPoseTarget(Poses::pose_shift_weight_toright).move();
-        core.setPoseTarget(Poses::pose_lift_left_foot).move();
-        core.setPoseTarget(Poses::pose_left_foot_forward).move();
-        core.setPoseTarget(Poses::pose_shift_weight_toleft).move();
-        core.setPoseTarget(Poses::pose_lift_right_foot).move();
-        core.setPoseTarget(Poses::pose_right_foot_forward).move();
-        core.setPoseTarget(Poses::pose_shift_weight_toright).move();
-        core.setPoseTarget(Poses::pose_default).move();
->>>>>>> e5eb865e
-
         ros::spinOnce();
         if(!ros::ok()) break;
 //        rate.sleep();
