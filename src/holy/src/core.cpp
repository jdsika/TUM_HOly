
#include "core.h"
#include <ros/spinner.h>

#include <ros/ros.h>
#include <geometry_msgs/Pose.h>
#include <tf/transform_listener.h>

#include <moveit/move_group_interface/move_group.h>
#include <moveit/planning_scene_interface/planning_scene_interface.h>

#include <moveit_msgs/DisplayRobotState.h>
#include <moveit_msgs/DisplayTrajectory.h>

//#include <moveit_msgs/AttachedCollisionObject.h>
//#include <moveit_msgs/CollisionObject.h>

Core::Core(int argc, char** argv)

{
    // Initialize ROS System
    ros::init(argc, argv, "holy_walk");
    node_handle = new ros::NodeHandle;

    // asychronous spinner creating as many threads as there are cores
    aSpin = new ros::AsyncSpinner(0);
    aSpin->start();

    //moveit::planning_interface::PlanningSceneInterface planning_scene_interface;
    group = new moveit::planning_interface::MoveGroup("All");
    //moveit::planning_interface::MoveGroup group_left_arm = moveit::planning_interface::MoveGroup("LeftArm");
    //moveit::planning_interface::MoveGroup group_right_arm = moveit::planning_interface::MoveGroup("RightArm");
    //group->setGoalOrientationTolerance(2*M_PI);
    //group->setGoalPositionTolerance(0.01);



    ros::Publisher display_publisher = node_handle->advertise<moveit_msgs::DisplayTrajectory>("/move_group/display_planned_path", 1, true);
    moveit_msgs::DisplayTrajectory display_trajectory;

    // Wait for TF to appear
    listener = new tf::TransformListener;
    transforms[Limb::RIGHT_FOOT] = new tf::StampedTransform; // Right Foot
    transforms[Limb::LEFT_FOOT] = new tf::StampedTransform; // etc
    transforms[Limb::RIGHT_HAND] = new tf::StampedTransform;
    transforms[Limb::LEFT_HAND] = new tf::StampedTransform;

    bool tryagain = true;
    ROS_INFO("Waiting for TF to appear");
    while(tryagain)
    {
        try{
            tryagain = false;
            listener->lookupTransform("/base_link", "/R_foot_pad", ros::Time(0), *transforms[Limb::RIGHT_FOOT]);
            listener->lookupTransform("/base_link", "/L_foot_pad", ros::Time(0), *transforms[Limb::LEFT_FOOT]);
            listener->lookupTransform("/base_link", "/R_forearm", ros::Time(0), *transforms[Limb::RIGHT_HAND]);
            listener->lookupTransform("/base_link", "/L_forearm", ros::Time(0), *transforms[Limb::LEFT_HAND]);
        }
        catch (tf::TransformException ex){
            //std::cout << ex.what() << std::endl;
            std::cout << "." ;
            std::flush(std::cout);
            ros::Duration(1.0).sleep();
            tryagain = true;
        }
    }


}

Core::~Core()
{
    ros::shutdown();

    for(auto tf : transforms){
        delete tf.second;
    }
    delete listener;
    delete group;
    delete node_handle;
    delete aSpin;
}

tf::StampedTransform *Core::getTF(Core::Limb limb)
{
    return transforms[limb];
}

moveit::planning_interface::MoveGroup &Core::getMoveGroup()
{
    return *group;
}

const std::string Core::getLimbString(Core::Limb limb)
{
    std::string limb_str;
    switch(limb)
    {
    case Limb::LEFT_FOOT:
        limb_str = "L_foot_pad";
        break;
    case Limb::RIGHT_FOOT:
        limb_str = "R_foot_pad";
        break;
    case Limb::LEFT_HAND:
        limb_str = "L_forearm";
        break;
    case Limb::RIGHT_HAND:
        limb_str = "R_forearm";
        break;
    default:
        std::cerr << "unexpected limb enum " << static_cast<int>(limb) << std::endl;
        break;
    }
    return limb_str;
}

const std::string Core::getLimbGroup(Core::Limb limb)
{
    std::string limb_str;
    switch(limb)
    {
    case Limb::LEFT_FOOT:
        limb_str = "LeftFoot";
        break;
    case Limb::RIGHT_FOOT:
        limb_str = "RightFoot";
        break;
    case Limb::LEFT_HAND:
        limb_str = "LeftArm";
        break;
    case Limb::RIGHT_HAND:
        limb_str = "RightArm";
        break;
    default:
        std::cerr << "unexpected limb enum " << static_cast<int>(limb) << std::endl;
        break;
    }
    return limb_str;
}

void Core::move()
{
       group->move();
}

void Core::setPoseTarget(Core::Limb limb, geometry_msgs::Pose pose)
{
    // this will ensure the movement of arms (same as checkbox in rvis)
    moveit::core::RobotStatePtr robot_state=group->getCurrentState();
    // enable Approximate IK solutions
    kinematics::KinematicsQueryOptions kQO;
    kQO.return_approximate_solution=true;
    //kQO.lock_redundant_joints=true;
<<<<<<< HEAD
//    robot_state->printStatePositions();
    bool success=robot_state->setFromIK(robot_state->getJointModelGroup("RightArm"), // Group
                           pose, // pose
                           3, // Attempts
                           1.0, // timeout
                           moveit::core::GroupStateValidityCallbackFn(), // Contraint
                           kQO); // enable Approx IK
=======
    robot_state->printStatePositions();

    bool success=robot_state->setFromIK(robot_state->getJointModelGroup(Core::getLimbGroup(limb)), // Group
                                        pose, // pose
                                        3, // Attempts
                                        1.0, // timeout
                                        moveit::core::GroupStateValidityCallbackFn(), // Contraint
                                        kQO); // enable Approx IK

>>>>>>> ece4f43e
    std::cout<< success << std::endl;
//    std::cout << *robot_state->getJointPositions("L_HAA");
    std::vector<double> positions;
<<<<<<< HEAD
//    robot_state->printStatePositions();
=======

    robot_state->printStatePositions();
>>>>>>> ece4f43e
    robot_state->copyJointGroupPositions(robot_state->getJointModelGroup("All"),positions);
    group->setJointValueTarget(positions);
   // group->setPoseTarget(pose, getLimbString(limb));
}


void Core::moveto_default_state()
{
    std::vector<double> group_variable_values;
    // all 18 joints are set to 0.0 position
    group_variable_values.resize(18);
    //group.getCurrentState()->copyJointGroupPositions(group.getCurrentState()->getRobotModel()->getJointModelGroup(group.getName()), group_variable_values);
    moveit::planning_interface::MoveGroup::Plan my_plan;
    std::fill(group_variable_values.begin(), group_variable_values.end(), 0.0);

    // assign values to group
    group->setJointValueTarget(group_variable_values);

    // this will plan and execute in one step
    bool success = group->move();

    ROS_INFO("Visualizing plan 2 (joint space goal) %s",success?"":"FAILED");
}<|MERGE_RESOLUTION|>--- conflicted
+++ resolved
@@ -152,17 +152,7 @@
     kinematics::KinematicsQueryOptions kQO;
     kQO.return_approximate_solution=true;
     //kQO.lock_redundant_joints=true;
-<<<<<<< HEAD
 //    robot_state->printStatePositions();
-    bool success=robot_state->setFromIK(robot_state->getJointModelGroup("RightArm"), // Group
-                           pose, // pose
-                           3, // Attempts
-                           1.0, // timeout
-                           moveit::core::GroupStateValidityCallbackFn(), // Contraint
-                           kQO); // enable Approx IK
-=======
-    robot_state->printStatePositions();
-
     bool success=robot_state->setFromIK(robot_state->getJointModelGroup(Core::getLimbGroup(limb)), // Group
                                         pose, // pose
                                         3, // Attempts
@@ -170,16 +160,10 @@
                                         moveit::core::GroupStateValidityCallbackFn(), // Contraint
                                         kQO); // enable Approx IK
 
->>>>>>> ece4f43e
-    std::cout<< success << std::endl;
+//    std::cout<< success << std::endl;
 //    std::cout << *robot_state->getJointPositions("L_HAA");
     std::vector<double> positions;
-<<<<<<< HEAD
 //    robot_state->printStatePositions();
-=======
-
-    robot_state->printStatePositions();
->>>>>>> ece4f43e
     robot_state->copyJointGroupPositions(robot_state->getJointModelGroup("All"),positions);
     group->setJointValueTarget(positions);
    // group->setPoseTarget(pose, getLimbString(limb));
